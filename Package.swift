--- conflicted
+++ resolved
@@ -554,12 +554,7 @@
                 "SPMBuildCore",
                 .product(name: "OrderedCollections", package: "swift-collections"),
                 .product(name: "ArgumentParser", package: "swift-argument-parser"),
-<<<<<<< HEAD
-                "PackageModelSyntax",
-            ] + swiftSyntaxDependencies(["SwiftIDEUtils", "SwiftParser"]),
-=======
             ] + swiftSyntaxDependencies(["SwiftIDEUtils", "SwiftParser", "SwiftRefactor"]),
->>>>>>> b86aa407
             exclude: ["CMakeLists.txt"],
             swiftSettings: commonExperimentalFeatures + [
                 .unsafeFlags(["-static"]),
@@ -617,14 +612,8 @@
                 "Workspace",
                 "XCBuildSupport",
                 "SwiftBuildSupport",
-<<<<<<< HEAD
-                "SwiftFixIt",
-                "PackageRegistry",
-            ] + swiftSyntaxDependencies(["SwiftIDEUtils"]),
-=======
                 "SwiftFixIt"
             ] + swiftSyntaxDependencies(["SwiftIDEUtils", "SwiftRefactor"]),
->>>>>>> b86aa407
             exclude: ["CMakeLists.txt", "README.md"],
             swiftSettings: swift6CompatibleExperimentalFeatures + [
                 .unsafeFlags(["-static"]),
