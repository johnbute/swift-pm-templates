//===----------------------------------------------------------------------===//
//
// This source file is part of the Swift open source project
//
// Copyright (c) 2014-2022 Apple Inc. and the Swift project authors
// Licensed under Apache License v2.0 with Runtime Library Exception
//
// See http://swift.org/LICENSE.txt for license information
// See http://swift.org/CONTRIBUTORS.txt for the list of Swift project authors
//
//===----------------------------------------------------------------------===//

import ArgumentParser

import Basics

@_spi(SwiftPMInternal)
import CoreCommands

import PackageModel
import SPMBuildCore
import TSCUtility
<<<<<<< HEAD


extension SwiftPackageCommand {
    struct Init: AsyncSwiftCommand {

        public static let configuration = CommandConfiguration(
            abstract: "Initialize a new package.")
=======
import Workspace

extension SwiftPackageCommand {
    /// Initialize a new package.
    struct Init: AsyncSwiftCommand {
        static let configuration = CommandConfiguration(
            abstract: "Initialize a new package."
        )
>>>>>>> b86aa407

        @OptionGroup(visibility: .hidden)
        var globalOptions: GlobalOptions

        @Option(
            name: .customLong("type"),
            help: ArgumentHelp("Specifies the package type or template.", discussion: """
<<<<<<< HEAD
                library           - A package with a library.
                executable        - A package with an executable.
                tool              - A package with an executable that uses
                                    Swift Argument Parser. Use this template if you
                                    plan to have a rich set of command-line arguments.
                build-tool-plugin - A package that vends a build tool plugin.
                command-plugin    - A package that vends a command plugin.
                macro             - A package that vends a macro.
                empty             - An empty package with a Package.swift manifest.
                custom            - When used with --path, --url, or --package-id,
                                    this resolves to a template from the specified 
                                    package or location.
                """))
=======
            library           - A package with a library.
            executable        - A package with an executable.
            tool              - A package with an executable that uses
                                Swift Argument Parser. Use this template if you
                                plan to have a rich set of command-line arguments.
            build-tool-plugin - A package that vends a build tool plugin.
            command-plugin    - A package that vends a command plugin.
            macro             - A package that vends a macro.
            empty             - An empty package with a Package.swift manifest.
            custom            - When used with --path, --url, or --package-id,
                                this resolves to a template from the specified 
                                package or location.
            """)
        )
>>>>>>> b86aa407
        var initMode: String?

        /// Which testing libraries to use (and any related options.)
        @OptionGroup(visibility: .hidden)
        var testLibraryOptions: TestLibraryOptions

        /// Provide custom package name.
        @Option(name: .customLong("name"), help: "Provide custom package name.")
        var packageName: String?

        @OptionGroup(visibility: .hidden)
        var buildOptions: BuildCommandOptions

        /// Path to a local template.
<<<<<<< HEAD
        @Option(name: .customLong("path"), help: "Path to the local template.", completion: .directory)
        var templateDirectory: Basics.AbsolutePath?

        /// Git URL of the template.
        @Option(name: .customLong("url"), help: "The git URL of the template.")
        var templateURL: String?

        /// Package Registry ID of the template.
        @Option(name: .customLong("package-id"), help: "The package identifier of the template")
=======
        @Option(name: .customLong("path"), help: "Path to the package containing a template.", completion: .directory)
        var templateDirectory: Basics.AbsolutePath?

        /// Git URL of the template.
        @Option(name: .customLong("url"), help: "The git URL of the package containing a template.")
        var templateURL: String?

        /// Package Registry ID of the template.
        @Option(name: .customLong("package-id"), help: "The package identifier of the package containing a template.")
>>>>>>> b86aa407
        var templatePackageID: String?

        // MARK: - Versioning Options for Remote Git Templates and Registry templates

        /// The exact version of the remote package to use.
        @Option(help: "The exact package version to depend on.")
        var exact: Version?

        /// Specific revision to use (for Git templates).
        @Option(help: "The specific package revision to depend on.")
        var revision: String?

        /// Branch name to use (for Git templates).
        @Option(help: "The branch of the package to depend on.")
        var branch: String?

        /// Version to depend on, up to the next major version.
        @Option(help: "The package version to depend on (up to the next major version).")
        var from: Version?

        /// Version to depend on, up to the next minor version.
        @Option(help: "The package version to depend on (up to the next minor version).")
        var upToNextMinorFrom: Version?

        /// Upper bound on the version range (exclusive).
        @Option(help: "Specify upper bound on the package version range (exclusive).")
        var to: Version?

<<<<<<< HEAD
        /// Validation step to build package post generation and run if package is of type executable
        @Flag(name: .customLong("validate-package"), help: "Run 'swift build' after package generation to validate the template.")
=======
        /// Validation step to build package post generation and run if package is of type executable.
        @Flag(
            name: .customLong("validate-package"),
            help: "Run 'swift build' after package generation to validate the template output."
        )
>>>>>>> b86aa407
        var validatePackage: Bool = false

        /// Predetermined arguments specified by the consumer.
        @Argument(
            help: "Predetermined arguments to pass to the template."
        )
        var args: [String] = []

        // This command should support creating the supplied --package-path if it isn't created.
        var createPackagePath = true

        func run(_ swiftCommandState: SwiftCommandState) async throws {
            let versionFlags = VersionFlags(
                exact: exact,
                revision: revision,
                branch: branch,
                from: from,
                upToNextMinorFrom: upToNextMinorFrom,
                to: to
            )

            let state = try PackageInitConfiguration(
                swiftCommandState: swiftCommandState,
                name: packageName,
                initMode: initMode,
                testLibraryOptions: testLibraryOptions,
                buildOptions: buildOptions,
                globalOptions: globalOptions,
                validatePackage: validatePackage,
                args: args,
                directory: templateDirectory,
                url: templateURL,
                packageID: templatePackageID,
                versionFlags: versionFlags
            )

            let initializer = try state.makeInitializer()
            try await initializer.run()
        }

<<<<<<< HEAD
        init() {
=======
        init() {}
    }
}

extension InitPackage.PackageType {
    init(from templateType: TargetDescription.TemplateType) throws {
        switch templateType {
        case .executable:
            self = .executable
        case .library:
            self = .library
        case .tool:
            self = .tool
        case .macro:
            self = .macro
        case .buildToolPlugin:
            self = .buildToolPlugin
        case .commandPlugin:
            self = .commandPlugin
        case .empty:
            self = .empty
        }
    }
}

/// Holds the configuration needed to initialize a package.
struct PackageInitConfiguration {
    let packageName: String
    let cwd: Basics.AbsolutePath
    let swiftCommandState: SwiftCommandState
    let initMode: String?
    let templateSource: InitTemplatePackage.TemplateSource?
    let testLibraryOptions: TestLibraryOptions
    let buildOptions: BuildCommandOptions?
    let globalOptions: GlobalOptions?
    let validatePackage: Bool?
    let args: [String]
    let versionResolver: DependencyRequirementResolver?
    let directory: Basics.AbsolutePath?
    let url: String?
    let packageID: String?

    init(
        swiftCommandState: SwiftCommandState,
        name: String?,
        initMode: String?,
        testLibraryOptions: TestLibraryOptions,
        buildOptions: BuildCommandOptions,
        globalOptions: GlobalOptions,
        validatePackage: Bool,
        args: [String],
        directory: Basics.AbsolutePath?,
        url: String?,
        packageID: String?,
        versionFlags: VersionFlags
    ) throws {
        guard let cwd = swiftCommandState.fileSystem.currentWorkingDirectory else {
            throw InternalError("Could not find the current working directory")
        }

        let manifest = cwd.appending(component: Manifest.filename)
        guard !swiftCommandState.fileSystem.exists(manifest) else {
            throw InitError.manifestAlreadyExists
        }

        self.cwd = cwd
        self.packageName = name ?? cwd.basename
        self.swiftCommandState = swiftCommandState
        self.initMode = initMode
        self.testLibraryOptions = testLibraryOptions
        self.buildOptions = buildOptions
        self.globalOptions = globalOptions
        self.validatePackage = validatePackage
        self.args = args
        self.directory = directory
        self.url = url
        self.packageID = packageID

        let sourceResolver = DefaultTemplateSourceResolver(
            cwd: cwd,
            fileSystem: swiftCommandState.fileSystem,
            observabilityScope: swiftCommandState.observabilityScope
        )

        self.templateSource = sourceResolver.resolveSource(
            directory: directory,
            url: url,
            packageID: packageID
        )

        if self.templateSource != nil {
            // we force wrap as we already do the the nil check.
            do {
                try sourceResolver.validate(
                    templateSource: self.templateSource!,
                    directory: self.directory,
                    url: self.url,
                    packageID: self.packageID
                )
            } catch {
                swiftCommandState.observabilityScope.emit(error)
            }

            self.versionResolver = DependencyRequirementResolver(
                packageIdentity: packageID,
                swiftCommandState: swiftCommandState,
                exact: versionFlags.exact,
                revision: versionFlags.revision,
                branch: versionFlags.branch,
                from: versionFlags.from,
                upToNextMinorFrom: versionFlags.upToNextMinorFrom,
                to: versionFlags.to
            )
        } else {
            self.versionResolver = nil
        }
    }

    func makeInitializer() throws -> PackageInitializer {
        if let templateSource,
           let versionResolver,
           let buildOptions,
           let globalOptions,
           let validatePackage
        {
            TemplatePackageInitializer(
                packageName: self.packageName,
                cwd: self.cwd,
                templateSource: templateSource,
                templateName: self.initMode,
                templateDirectory: self.directory,
                templateURL: self.url,
                templatePackageID: self.packageID,
                versionResolver: versionResolver,
                buildOptions: buildOptions,
                globalOptions: globalOptions,
                validatePackage: validatePackage,
                args: self.args,
                swiftCommandState: self.swiftCommandState
            )
        } else {
            StandardPackageInitializer(
                packageName: self.packageName,
                initMode: self.initMode,
                testLibraryOptions: self.testLibraryOptions,
                cwd: self.cwd,
                swiftCommandState: self.swiftCommandState
            )
        }
    }
}

/// Represents version flags for package dependencies.
public struct VersionFlags {
    let exact: Version?
    let revision: String?
    let branch: String?
    let from: Version?
    let upToNextMinorFrom: Version?
    let to: Version?
}

/// Protocol for resolving template sources from configuration parameters.
protocol TemplateSourceResolver {
    func resolveSource(
        directory: Basics.AbsolutePath?,
        url: String?,
        packageID: String?
    ) -> InitTemplatePackage.TemplateSource?

    func validate(
        templateSource: InitTemplatePackage.TemplateSource,
        directory: Basics.AbsolutePath?,
        url: String?,
        packageID: String?
    ) throws
}

/// Default implementation of template source resolution.
public struct DefaultTemplateSourceResolver: TemplateSourceResolver {
    let cwd: AbsolutePath
    let fileSystem: FileSystem
    let observabilityScope: ObservabilityScope

    func resolveSource(
        directory: Basics.AbsolutePath?,
        url: String?,
        packageID: String?
    ) -> InitTemplatePackage.TemplateSource? {
        if url != nil { return .git }
        if packageID != nil { return .registry }
        if directory != nil { return .local }
        return nil
    }

    /// Validates the provided template source configuration.
    func validate(
        templateSource: InitTemplatePackage.TemplateSource,
        directory: Basics.AbsolutePath?,
        url: String?,
        packageID: String?
    ) throws {
        switch templateSource {
        case .git:
            guard let url, isValidGitSource(url, fileSystem: fileSystem) else {
                throw SourceResolverError.invalidGitURL(url ?? "nil")
            }

        case .registry:
            guard let packageID, isValidRegistryPackageIdentity(packageID) else {
                throw SourceResolverError.invalidRegistryIdentity(packageID ?? "nil")
            }

        case .local:
            guard let directory else {
                throw SourceResolverError.missingLocalPath
            }

            try self.isValidSwiftPackage(path: directory)
        }
    }

    /// Determines if the provided package ID is a valid registry package identity.
    private func isValidRegistryPackageIdentity(_ packageID: String) -> Bool {
        PackageIdentity.plain(packageID).isRegistry
    }

    /// Validates if a given URL or path is a valid Git source.
    func isValidGitSource(_ input: String, fileSystem: FileSystem) -> Bool {
        if input.hasPrefix("http://") || input.hasPrefix("https://") || input.hasPrefix("git@") || input
            .hasPrefix("ssh://")
        {
            return true // likely a remote URL
        }

        do {
            let path = try AbsolutePath(validating: input)
            if fileSystem.exists(path) {
                let gitDir = path.appending(component: ".git")
                return fileSystem.isDirectory(gitDir)
            }
        } catch {
            return false
        }
        return false
    }

    /// Validates that the provided path exists and is accessible.
    private func isValidSwiftPackage(path: AbsolutePath) throws {
        if !self.fileSystem.exists(path) {
            throw SourceResolverError.invalidDirectoryPath(path)
        }
    }

    enum SourceResolverError: Error, CustomStringConvertible, Equatable {
        case invalidDirectoryPath(AbsolutePath)
        case invalidGitURL(String)
        case invalidRegistryIdentity(String)
        case missingLocalPath

        var description: String {
            switch self {
            case .invalidDirectoryPath(let path):
                "Invalid local path: \(path) does not exist or is not accessible."
            case .invalidGitURL(let url):
                "Invalid Git URL: \(url) is not a valid Git source."
            case .invalidRegistryIdentity(let id):
                "Invalid registry package identity: \(id) is not a valid registry package."
            case .missingLocalPath:
                "Missing local path for template source."
            }
>>>>>>> b86aa407
        }

    }
}

extension InitPackage.PackageType {
    init(from templateType: TargetDescription.TemplateType) throws {
        switch templateType {
        case .executable:
            self = .executable
        case .library:
            self = .library
        case .tool:
            self = .tool
        case .macro:
            self = .macro
        case .buildToolPlugin:
            self = .buildToolPlugin
        case .commandPlugin:
            self = .commandPlugin
        case .empty:
            self = .empty
        }
    }
}


struct PackageInitConfiguration {
    let packageName: String
    let cwd: Basics.AbsolutePath
    let swiftCommandState: SwiftCommandState
    let initMode: String?
    let templateSource: InitTemplatePackage.TemplateSource?
    let testLibraryOptions: TestLibraryOptions
    let buildOptions: BuildCommandOptions?
    let globalOptions: GlobalOptions?
    let validatePackage: Bool?
    let args: [String]
    let versionResolver: DependencyRequirementResolver?
    let directory: Basics.AbsolutePath?
    let url: String?
    let packageID: String?

    init(
        swiftCommandState: SwiftCommandState,
        name: String?,
        initMode: String?,
        testLibraryOptions: TestLibraryOptions,
        buildOptions: BuildCommandOptions,
        globalOptions: GlobalOptions,
        validatePackage: Bool,
        args: [String],
        directory: Basics.AbsolutePath?,
        url: String?,
        packageID: String?,
        versionFlags: VersionFlags
    ) throws {
        guard let cwd = swiftCommandState.fileSystem.currentWorkingDirectory else {
            throw InternalError("Could not find the current working directory")
        }

        self.cwd = cwd
        self.packageName = name ?? cwd.basename
        self.swiftCommandState = swiftCommandState
        self.initMode = initMode
        self.testLibraryOptions = testLibraryOptions
        self.buildOptions = buildOptions
        self.globalOptions = globalOptions
        self.validatePackage = validatePackage
        self.args = args
        self.directory = directory
        self.url = url
        self.packageID = packageID

        let sourceResolver = DefaultTemplateSourceResolver()
        self.templateSource = sourceResolver.resolveSource(
            directory: directory,
            url: url,
            packageID: packageID
        )

        if templateSource != nil {
            self.versionResolver = DependencyRequirementResolver(
                packageIdentity: packageID,
                swiftCommandState: swiftCommandState,
                exact: versionFlags.exact,
                revision: versionFlags.revision,
                branch: versionFlags.branch,
                from: versionFlags.from,
                upToNextMinorFrom: versionFlags.upToNextMinorFrom,
                to: versionFlags.to
            )
        } else {
            self.versionResolver = nil
        }
    }

    func makeInitializer() throws -> PackageInitializer {
        if let templateSource = templateSource,
           let versionResolver = versionResolver,
           let buildOptions = buildOptions,
           let globalOptions = globalOptions,
           let validatePackage = validatePackage {

            return TemplatePackageInitializer(
                packageName: packageName,
                cwd: cwd,
                templateSource: templateSource,
                templateName: initMode,
                templateDirectory: self.directory,
                templateURL: self.url,
                templatePackageID: self.packageID,
                versionResolver: versionResolver,
                buildOptions: buildOptions,
                globalOptions: globalOptions,
                validatePackage: validatePackage,
                args: args,
                swiftCommandState: swiftCommandState
            )
        } else {
            return StandardPackageInitializer(
                packageName: packageName,
                initMode: initMode,
                testLibraryOptions: testLibraryOptions,
                cwd: cwd,
                swiftCommandState: swiftCommandState
            )
        }
    }
}


public struct VersionFlags {
    let exact: Version?
    let revision: String?
    let branch: String?
    let from: Version?
    let upToNextMinorFrom: Version?
    let to: Version?
}


protocol TemplateSourceResolver {
    func resolveSource(
        directory: Basics.AbsolutePath?,
        url: String?,
        packageID: String?
    ) -> InitTemplatePackage.TemplateSource?
}

public struct DefaultTemplateSourceResolver: TemplateSourceResolver {
    func resolveSource(
        directory: Basics.AbsolutePath?,
        url: String?,
        packageID: String?
    ) -> InitTemplatePackage.TemplateSource? {
        if url != nil { return .git }
        if packageID != nil { return .registry }
        if directory != nil { return .local }
        return nil
    }
}

extension InitPackage.PackageType: ExpressibleByArgument {}<|MERGE_RESOLUTION|>--- conflicted
+++ resolved
@@ -20,15 +20,6 @@
 import PackageModel
 import SPMBuildCore
 import TSCUtility
-<<<<<<< HEAD
-
-
-extension SwiftPackageCommand {
-    struct Init: AsyncSwiftCommand {
-
-        public static let configuration = CommandConfiguration(
-            abstract: "Initialize a new package.")
-=======
 import Workspace
 
 extension SwiftPackageCommand {
@@ -37,7 +28,6 @@
         static let configuration = CommandConfiguration(
             abstract: "Initialize a new package."
         )
->>>>>>> b86aa407
 
         @OptionGroup(visibility: .hidden)
         var globalOptions: GlobalOptions
@@ -45,21 +35,6 @@
         @Option(
             name: .customLong("type"),
             help: ArgumentHelp("Specifies the package type or template.", discussion: """
-<<<<<<< HEAD
-                library           - A package with a library.
-                executable        - A package with an executable.
-                tool              - A package with an executable that uses
-                                    Swift Argument Parser. Use this template if you
-                                    plan to have a rich set of command-line arguments.
-                build-tool-plugin - A package that vends a build tool plugin.
-                command-plugin    - A package that vends a command plugin.
-                macro             - A package that vends a macro.
-                empty             - An empty package with a Package.swift manifest.
-                custom            - When used with --path, --url, or --package-id,
-                                    this resolves to a template from the specified 
-                                    package or location.
-                """))
-=======
             library           - A package with a library.
             executable        - A package with an executable.
             tool              - A package with an executable that uses
@@ -74,7 +49,6 @@
                                 package or location.
             """)
         )
->>>>>>> b86aa407
         var initMode: String?
 
         /// Which testing libraries to use (and any related options.)
@@ -89,17 +63,6 @@
         var buildOptions: BuildCommandOptions
 
         /// Path to a local template.
-<<<<<<< HEAD
-        @Option(name: .customLong("path"), help: "Path to the local template.", completion: .directory)
-        var templateDirectory: Basics.AbsolutePath?
-
-        /// Git URL of the template.
-        @Option(name: .customLong("url"), help: "The git URL of the template.")
-        var templateURL: String?
-
-        /// Package Registry ID of the template.
-        @Option(name: .customLong("package-id"), help: "The package identifier of the template")
-=======
         @Option(name: .customLong("path"), help: "Path to the package containing a template.", completion: .directory)
         var templateDirectory: Basics.AbsolutePath?
 
@@ -109,7 +72,6 @@
 
         /// Package Registry ID of the template.
         @Option(name: .customLong("package-id"), help: "The package identifier of the package containing a template.")
->>>>>>> b86aa407
         var templatePackageID: String?
 
         // MARK: - Versioning Options for Remote Git Templates and Registry templates
@@ -138,16 +100,11 @@
         @Option(help: "Specify upper bound on the package version range (exclusive).")
         var to: Version?
 
-<<<<<<< HEAD
-        /// Validation step to build package post generation and run if package is of type executable
-        @Flag(name: .customLong("validate-package"), help: "Run 'swift build' after package generation to validate the template.")
-=======
         /// Validation step to build package post generation and run if package is of type executable.
         @Flag(
             name: .customLong("validate-package"),
             help: "Run 'swift build' after package generation to validate the template output."
         )
->>>>>>> b86aa407
         var validatePackage: Bool = false
 
         /// Predetermined arguments specified by the consumer.
@@ -188,9 +145,6 @@
             try await initializer.run()
         }
 
-<<<<<<< HEAD
-        init() {
-=======
         init() {}
     }
 }
@@ -462,29 +416,6 @@
             case .missingLocalPath:
                 "Missing local path for template source."
             }
->>>>>>> b86aa407
-        }
-
-    }
-}
-
-extension InitPackage.PackageType {
-    init(from templateType: TargetDescription.TemplateType) throws {
-        switch templateType {
-        case .executable:
-            self = .executable
-        case .library:
-            self = .library
-        case .tool:
-            self = .tool
-        case .macro:
-            self = .macro
-        case .buildToolPlugin:
-            self = .buildToolPlugin
-        case .commandPlugin:
-            self = .commandPlugin
-        case .empty:
-            self = .empty
         }
     }
 }
