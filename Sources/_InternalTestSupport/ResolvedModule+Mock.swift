//===----------------------------------------------------------------------===//
//
// This source file is part of the Swift open source project
//
// Copyright (c) 2014-2017 Apple Inc. and the Swift project authors
// Licensed under Apache License v2.0 with Runtime Library Exception
//
// See http://swift.org/LICENSE.txt for license information
// See http://swift.org/CONTRIBUTORS.txt for the list of Swift project authors
//
//===----------------------------------------------------------------------===//

import PackageGraph
import PackageModel

extension ResolvedModule {
    public static func mock(
        packageIdentity: PackageIdentity,
        name: String,
        deps: ResolvedModule...,
        conditions: [PackageCondition] = []
    ) -> ResolvedModule {
        ResolvedModule(
            packageIdentity: packageIdentity,
            underlying: SwiftModule(
                name: name,
                type: .library,
                path: .root,
                sources: Sources(paths: [], root: "/"),
                dependencies: [],
                packageAccess: false,
                usesUnsafeFlags: false,
<<<<<<< HEAD
                template: false
=======
                implicit: true
>>>>>>> 395c5459
            ),
            dependencies: deps.map { .module($0, conditions: conditions) },
            defaultLocalization: nil,
            supportedPlatforms: [],
            platformVersionProvider: .init(implementation: .minimumDeploymentTargetDefault)
        )
    }
}
<|MERGE_RESOLUTION|>--- conflicted
+++ resolved
@@ -30,11 +30,8 @@
                 dependencies: [],
                 packageAccess: false,
                 usesUnsafeFlags: false,
-<<<<<<< HEAD
-                template: false
-=======
+                template: false,
                 implicit: true
->>>>>>> 395c5459
             ),
             dependencies: deps.map { .module($0, conditions: conditions) },
             defaultLocalization: nil,
