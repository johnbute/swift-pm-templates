--- conflicted
+++ resolved
@@ -289,13 +289,8 @@
             packageAccess: packageAccess,
             buildSettings: buildSettings,
             usesUnsafeFlags: false,
-<<<<<<< HEAD
-            implicit: true,
-            template: false // test entry points are not templates
-=======
             template: false, // test entry points are not templates
             implicit: true
->>>>>>> b86aa407
         )
     }
 }