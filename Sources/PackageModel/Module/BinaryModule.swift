--- conflicted
+++ resolved
@@ -50,13 +50,8 @@
             buildSettingsDescription: [],
             pluginUsages: [],
             usesUnsafeFlags: false,
-<<<<<<< HEAD
-            implicit: false,
-            template: false
-=======
             template: false,
             implicit: false
->>>>>>> b86aa407
         )
     }
 
