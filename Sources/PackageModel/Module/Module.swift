//===----------------------------------------------------------------------===//
//
// This source file is part of the Swift open source project
//
// Copyright (c) 2014-2023 Apple Inc. and the Swift project authors
// Licensed under Apache License v2.0 with Runtime Library Exception
//
// See http://swift.org/LICENSE.txt for license information
// See http://swift.org/CONTRIBUTORS.txt for the list of Swift project authors
//
//===----------------------------------------------------------------------===//

import Basics
import TSCUtility

@available(*, deprecated, renamed: "Module")
public typealias Target = Module

public class Module {
    /// Description of the module type used in `swift package describe` output. Preserved for backwards compatibility.
    public class var typeDescription: String { fatalError("implement in a subclass") }
    /// The module kind.
    public enum Kind: String {
        case executable
        case library
        case systemModule = "system-target"
        case test
        case binary
        case plugin
        case snippet
        case `macro`
    }

    /// A group a module belongs to that allows customizing access boundaries. A module is treated as
    /// a client outside of the package if `excluded`, inside the package boundary if `package`.
    public enum Group: Equatable {
        case package
        case excluded
    }

    /// A reference to a product from a module dependency.
    public struct ProductReference {
        /// The name of the product dependency.
        public let name: String

        /// The name of the package containing the product.
        public let package: String?

        /// Module aliases for targets of this product dependency. The key is an
        /// original target name and the value is a new unique name that also
        /// becomes the name of its .swiftmodule binary.
        public let moduleAliases: [String: String]?

        /// Fully qualified name for this product dependency: package ID + name of the product
        public var identity: String {
            if let package {
                return package.lowercased() + "_" + name
            } else {
                // this is hit only if this product is referenced `.byName(name)`
                // which assumes the name of this product, its package, and its module
                // all have the same name
                return name.lowercased() + "_" + name
            }
        }

        /// Creates a product reference instance.
        public init(name: String, package: String?, moduleAliases: [String: String]? = nil) {
            self.name = name
            self.package = package
            self.moduleAliases = moduleAliases
        }
    }

    /// A module dependency to a module or product.
    public enum Dependency {
        /// A dependency referencing another target, with conditions.
        case module(_ target: Module, conditions: [PackageCondition])

        /// A dependency referencing a product, with conditions.
        case product(_ product: ProductReference, conditions: [PackageCondition])


        @available(*, deprecated, renamed: "module")
        public var target: Module? { self.module }

        /// The module if the dependency is a target dependency.
        public var module: Module? {
            if case .module(let target, _) = self {
                return target
            } else {
                return nil
            }
        }

        /// The product reference if the dependency is a product dependency.
        public var product: ProductReference? {
            if case .product(let product, _) = self {
                return product
            } else {
                return nil
            }
        }

        /// The dependency conditions.
        public var conditions: [PackageCondition] {
            switch self {
            case .module(_, let conditions):
                return conditions
            case .product(_, let conditions):
                return conditions
            }
        }

        /// The name of the target or product of the dependency.
        public var name: String {
            switch self {
            case .module(let target, _):
                return target.name
            case .product(let product, _):
                return product.name
            }
        }
    }

    /// A usage of a plugin module or product. Implemented as a dependency
    /// for now and added to the `dependencies` array, since they currently
    /// have exactly the same characteristics and to avoid duplicating the
    /// implementation for now.
    public typealias PluginUsage = Dependency

    /// The name of the module.
    ///
    /// NOTE: This name is not the language-level module (i.e., the importable
    /// name) name in many cases, instead use ``Target/c99name`` if you need uniqueness.
    public private(set) var name: String

    /// Module aliases needed to build this module. The key is an original name of a
    /// dependent module and the value is a new unique name mapped to the name
    /// of its .swiftmodule binary.
    public private(set) var moduleAliases: [String: String]?
    /// Used to store pre-chained / pre-overriden module aliases
    public private(set) var prechainModuleAliases: [String: String]?
    /// Used to store aliases that should be referenced directly in source code
    public private(set) var directRefAliases: [String: [String]]?

    /// Add module aliases (if applicable) for dependencies of this module.
    ///
    /// For example, adding an alias `Bar` for a module name `Foo` will result in
    /// compiling references to `Foo` in source code of this module as `Bar.swiftmodule`.
    /// If the name argument `Foo` is the same as this module's name, this module will be
    /// renamed as `Bar` and the resulting binary will be `Bar.swiftmodule`.
    ///
    /// - Parameters:
    ///   - name: The original name of a dependent module or this module
    ///   - alias: A new unique name mapped to the resulting binary name
    public func addModuleAlias(for name: String, as alias: String) {
        if moduleAliases == nil {
            moduleAliases = [name: alias]
        } else {
            moduleAliases?[name] = alias
        }
    }

    public func removeModuleAlias(for name: String) {
        moduleAliases?.removeValue(forKey: name)
        if moduleAliases?.isEmpty ?? false {
            moduleAliases = nil
        }
    }

    public func addPrechainModuleAlias(for name: String, as alias: String) {
        if prechainModuleAliases == nil {
            prechainModuleAliases = [name: alias]
        } else {
            prechainModuleAliases?[name] = alias
        }
    }
    public func addDirectRefAliases(for name: String, as aliases: [String]) {
        if directRefAliases == nil {
            directRefAliases = [name: aliases]
        } else {
            directRefAliases?[name] = aliases
        }
    }

    @discardableResult
    public func applyAlias() -> Bool {
        // If there's an alias for this module, rename
        if let alias = moduleAliases?[name] {
            self.name = alias
            self.c99name = alias.spm_mangledToC99ExtendedIdentifier()
            return true
        }
        return false
    }

    /// The dependencies of this module.
    public let dependencies: [Dependency]

    /// The language-level module name.
    public private(set) var c99name: String

    /// The bundle name, if one is being generated.
    public var bundleName: String? {
        return resources.isEmpty ? nil : potentialBundleName
    }
    public let potentialBundleName: String?

    /// Suffix that's expected for test targets.
    public static let testModuleNameSuffix = "Tests"

    /// The kind of module.
    public let type: Kind

    /// If true, access to package declarations from other modules is allowed.
    public let packageAccess: Bool

    /// The path of the module.
    public let path: AbsolutePath

    /// The sources for the module.
    public let sources: Sources

    /// The resource files in the module.
    public let resources: [Resource]

    /// Files in the target that were marked as ignored.
    public let ignored: [AbsolutePath]

    /// Other kinds of files in the module.
    public let others: [AbsolutePath]

    /// The build settings assignments of this module.
    public package(set) var buildSettings: BuildSettings.AssignmentTable

    @_spi(SwiftPMInternal)
    public let buildSettingsDescription: [TargetBuildSettingDescription.Setting]

    /// The usages of package plugins by this module.
    public let pluginUsages: [PluginUsage]

    /// Whether or not this target uses any custom unsafe flags.
    public let usesUnsafeFlags: Bool

<<<<<<< HEAD
<<<<<<< HEAD
=======
    /// Whether or not this is a module that represents a template
    public let template: Bool

>>>>>>> b86aa407
    /// Whether this module comes from a declaration in the manifest file
    /// or was synthesized (i.e. some test modules are synthesized).
    public let implicit: Bool
=======
    /// Whether or not this is a module that represents a template
    public let template: Bool
>>>>>>> 7b7986368 (Remove template target and product types and use the template init options instead)

    init(
        name: String,
        potentialBundleName: String? = nil,
        type: Kind,
        path: AbsolutePath,
        sources: Sources,
        resources: [Resource] = [],
        ignored: [AbsolutePath] = [],
        others: [AbsolutePath] = [],
        dependencies: [Module.Dependency],
        packageAccess: Bool,
        buildSettings: BuildSettings.AssignmentTable,
        buildSettingsDescription: [TargetBuildSettingDescription.Setting],
        pluginUsages: [PluginUsage],
        usesUnsafeFlags: Bool,
<<<<<<< HEAD
<<<<<<< HEAD
=======
        template: Bool,
>>>>>>> b86aa407
        implicit: Bool
=======
        template: Bool
>>>>>>> 7b7986368 (Remove template target and product types and use the template init options instead)
    ) {
        self.name = name
        self.potentialBundleName = potentialBundleName
        self.type = type
        self.path = path
        self.sources = sources
        self.resources = resources
        self.ignored = ignored
        self.others = others
        self.dependencies = dependencies
        self.c99name = self.name.spm_mangledToC99ExtendedIdentifier()
        self.packageAccess = packageAccess
        self.buildSettings = buildSettings
        self.buildSettingsDescription = buildSettingsDescription
        self.pluginUsages = pluginUsages
        self.usesUnsafeFlags = usesUnsafeFlags
<<<<<<< HEAD
<<<<<<< HEAD
=======
        self.template = template
>>>>>>> b86aa407
        self.implicit = implicit
=======
        self.template = template
    }

    @_spi(SwiftPMInternal)
    public var isEmbeddedSwiftTarget: Bool {
        for case .enableExperimentalFeature("Embedded") in self.buildSettingsDescription.swiftSettings.map(\.kind) {
            return true
        }

        return false
>>>>>>> 7b7986368 (Remove template target and product types and use the template init options instead)
    }
}

extension Module: Hashable {
    public func hash(into hasher: inout Hasher) {
        hasher.combine(ObjectIdentifier(self))
    }

    public static func == (lhs: Module, rhs: Module) -> Bool {
        ObjectIdentifier(lhs) == ObjectIdentifier(rhs)
    }
}

extension Module: Comparable {
    public static func < (lhs: Module, rhs: Module) -> Bool {
        return lhs.name < rhs.name
    }
}

extension Module: CustomStringConvertible {
    public var description: String {
        return "<\(Swift.type(of: self)): \(name)>"
    }
}

public extension Sequence where Iterator.Element == Module {
    var executables: [Module] {
        return filter {
            switch $0.type {
            case .binary:
                return ($0 as? BinaryModule)?.containsExecutable == true
            case .executable, .snippet, .macro:
                return true
            default:
                return false
            }
        }
    }
}

extension [TargetBuildSettingDescription.Setting] {
    @_spi(SwiftPMInternal)
    public var swiftSettings: Self {
        self.filter { $0.tool == .swift }
    }
}<|MERGE_RESOLUTION|>--- conflicted
+++ resolved
@@ -242,20 +242,12 @@
     /// Whether or not this target uses any custom unsafe flags.
     public let usesUnsafeFlags: Bool
 
-<<<<<<< HEAD
-<<<<<<< HEAD
-=======
     /// Whether or not this is a module that represents a template
     public let template: Bool
 
->>>>>>> b86aa407
     /// Whether this module comes from a declaration in the manifest file
     /// or was synthesized (i.e. some test modules are synthesized).
     public let implicit: Bool
-=======
-    /// Whether or not this is a module that represents a template
-    public let template: Bool
->>>>>>> 7b7986368 (Remove template target and product types and use the template init options instead)
 
     init(
         name: String,
@@ -272,15 +264,8 @@
         buildSettingsDescription: [TargetBuildSettingDescription.Setting],
         pluginUsages: [PluginUsage],
         usesUnsafeFlags: Bool,
-<<<<<<< HEAD
-<<<<<<< HEAD
-=======
         template: Bool,
->>>>>>> b86aa407
         implicit: Bool
-=======
-        template: Bool
->>>>>>> 7b7986368 (Remove template target and product types and use the template init options instead)
     ) {
         self.name = name
         self.potentialBundleName = potentialBundleName
@@ -297,24 +282,8 @@
         self.buildSettingsDescription = buildSettingsDescription
         self.pluginUsages = pluginUsages
         self.usesUnsafeFlags = usesUnsafeFlags
-<<<<<<< HEAD
-<<<<<<< HEAD
-=======
         self.template = template
->>>>>>> b86aa407
         self.implicit = implicit
-=======
-        self.template = template
-    }
-
-    @_spi(SwiftPMInternal)
-    public var isEmbeddedSwiftTarget: Bool {
-        for case .enableExperimentalFeature("Embedded") in self.buildSettingsDescription.swiftSettings.map(\.kind) {
-            return true
-        }
-
-        return false
->>>>>>> 7b7986368 (Remove template target and product types and use the template init options instead)
     }
 }
 
