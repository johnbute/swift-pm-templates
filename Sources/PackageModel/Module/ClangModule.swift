//===----------------------------------------------------------------------===//
//
// This source file is part of the Swift open source project
//
// Copyright (c) 2014-2023 Apple Inc. and the Swift project authors
// Licensed under Apache License v2.0 with Runtime Library Exception
//
// See http://swift.org/LICENSE.txt for license information
// See http://swift.org/CONTRIBUTORS.txt for the list of Swift project authors
//
//===----------------------------------------------------------------------===//

import struct Basics.AbsolutePath
import struct Basics.StringError
import TSCBasic

@available(*, deprecated, renamed: "ClangModule")
public typealias ClangTarget = ClangModule

public final class ClangModule: Module {
    /// Description of the module type used in `swift package describe` output. Preserved for backwards compatibility.
    public override class var typeDescription: String { "ClangTarget" }

    /// The default public include directory component.
    public static let defaultPublicHeadersComponent = "include"

    /// The path to include directory.
    public let includeDir: Basics.AbsolutePath

    /// The target's module map type, which determines whether this target vends a custom module map, a generated module map, or no module map at all.
    public let moduleMapType: ModuleMapType

    /// The headers present in the target.
    ///
    /// Note that this contains both public and non-public headers.
    public let headers: [Basics.AbsolutePath]

    /// True if this is a C++ target.
    public let isCXX: Bool

    /// The C language standard flag.
    public let cLanguageStandard: String?

    /// The C++ language standard flag.
    public let cxxLanguageStandard: String?

    public init(
        name: String,
        potentialBundleName: String? = nil,
        cLanguageStandard: String?,
        cxxLanguageStandard: String?,
        includeDir: Basics.AbsolutePath,
        moduleMapType: ModuleMapType,
        headers: [Basics.AbsolutePath] = [],
        type: Kind,
        path: Basics.AbsolutePath,
        sources: Sources,
        resources: [Resource] = [],
        ignored: [Basics.AbsolutePath] = [],
        others: [Basics.AbsolutePath] = [],
        dependencies: [Module.Dependency] = [],
        buildSettings: BuildSettings.AssignmentTable = .init(),
        buildSettingsDescription: [TargetBuildSettingDescription.Setting] = [],
        usesUnsafeFlags: Bool,
<<<<<<< HEAD
        template: Bool
=======
        implicit: Bool
>>>>>>> 395c5459
    ) throws {
        guard includeDir.isDescendantOfOrEqual(to: sources.root) else {
            throw StringError("\(includeDir) should be contained in the source root \(sources.root)")
        }
        self.isCXX = sources.containsCXXFiles
        self.cLanguageStandard = cLanguageStandard
        self.cxxLanguageStandard = cxxLanguageStandard
        self.includeDir = includeDir
        self.moduleMapType = moduleMapType
        self.headers = headers
        super.init(
            name: name,
            potentialBundleName: potentialBundleName,
            type: type,
            path: path,
            sources: sources,
            resources: resources,
            ignored: ignored,
            others: others,
            dependencies: dependencies,
            packageAccess: false,
            buildSettings: buildSettings,
            buildSettingsDescription: buildSettingsDescription,
            pluginUsages: [],
            usesUnsafeFlags: usesUnsafeFlags,
<<<<<<< HEAD
            template: template
=======
            implicit: implicit
>>>>>>> 395c5459
        )
    }
}<|MERGE_RESOLUTION|>--- conflicted
+++ resolved
@@ -62,11 +62,8 @@
         buildSettings: BuildSettings.AssignmentTable = .init(),
         buildSettingsDescription: [TargetBuildSettingDescription.Setting] = [],
         usesUnsafeFlags: Bool,
-<<<<<<< HEAD
-        template: Bool
-=======
+        template: Bool,
         implicit: Bool
->>>>>>> 395c5459
     ) throws {
         guard includeDir.isDescendantOfOrEqual(to: sources.root) else {
             throw StringError("\(includeDir) should be contained in the source root \(sources.root)")
@@ -92,11 +89,8 @@
             buildSettingsDescription: buildSettingsDescription,
             pluginUsages: [],
             usesUnsafeFlags: usesUnsafeFlags,
-<<<<<<< HEAD
-            template: template
-=======
+            template: template,
             implicit: implicit
->>>>>>> 395c5459
         )
     }
 }