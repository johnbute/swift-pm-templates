//===----------------------------------------------------------------------===//
//
// This source file is part of the Swift open source project
//
// Copyright (c) 2014-2024 Apple Inc. and the Swift project authors
// Licensed under Apache License v2.0 with Runtime Library Exception
//
// See http://swift.org/LICENSE.txt for license information
// See http://swift.org/CONTRIBUTORS.txt for the list of Swift project authors
//
//===----------------------------------------------------------------------===//

import Basics
import _InternalTestSupport
import PackageModel
import Workspace
import XCTest

final class InitTests: XCTestCase {

    // MARK: TSCBasic package creation for each package type.
    
    func testInitPackageEmpty() throws {
        try testWithTemporaryDirectory { tmpPath in
            let fs = localFileSystem
            let path = tmpPath.appending("Foo")
            let name = path.basename
            try fs.createDirectory(path)
            
            // Create the package
            let initPackage = try InitPackage(
                name: name,
                packageType: .empty,
                destinationPath: path,
                fileSystem: localFileSystem
            )
            var progressMessages = [String]()
            initPackage.progressReporter = { message in
                progressMessages.append(message)
            }
            try initPackage.writePackageStructure()

            // Not picky about the specific progress messages, just checking that we got some.
            XCTAssertGreaterThan(progressMessages.count, 0)

            // Verify basic file system content that we expect in the package
            let manifest = path.appending("Package.swift")
            XCTAssertFileExists(manifest)
            let manifestContents: String = try localFileSystem.readFileContents(manifest)
            let version = InitPackage.newPackageToolsVersion
            let versionSpecifier = "\(version.major).\(version.minor)"
            XCTAssertMatch(manifestContents, .prefix("// swift-tools-version:\(version < .v5_4 ? "" : " ")\(versionSpecifier)\n"))
            XCTAssertMatch(manifestContents, .contains(packageWithNameOnly(named: name)))
        }
    }

    func testInitPackageExecutable() async throws  {
        try await testWithTemporaryDirectory { tmpPath in
            let fs = localFileSystem
            let path = tmpPath.appending("Foo")
            let name = path.basename
            try fs.createDirectory(path)

            // Create the package
            let initPackage = try InitPackage(
                name: name,
                packageType: .executable,
                destinationPath: path,
                fileSystem: localFileSystem
            )
            var progressMessages = [String]()
            initPackage.progressReporter = { message in
                progressMessages.append(message)
            }
            try initPackage.writePackageStructure()

            // Not picky about the specific progress messages, just checking that we got some.
            XCTAssertGreaterThan(progressMessages.count, 0)
            
            // Verify basic file system content that we expect in the package
            let manifest = path.appending("Package.swift")
            XCTAssertFileExists(manifest)
            let manifestContents: String = try localFileSystem.readFileContents(manifest)
            let version = InitPackage.newPackageToolsVersion
            let versionSpecifier = "\(version.major).\(version.minor)"
            XCTAssertMatch(manifestContents, .prefix("// swift-tools-version:\(version < .v5_4 ? "" : " ")\(versionSpecifier)\n"))

            XCTAssertEqual(try fs.getDirectoryContents(path.appending("Sources").appending("Foo")), ["Foo.swift"])
            await XCTAssertBuilds(
                path,
                buildSystem: .native,
            )
            let triple = try UserToolchain.default.targetTriple
            let binPath = path.appending(components: ".build", triple.platformBuildPathComponent, "debug")
#if os(Windows)
            XCTAssertFileExists(binPath.appending("Foo.exe"))
#else
            XCTAssertFileExists(binPath.appending("Foo"))
#endif
            XCTAssertFileExists(binPath.appending(components: "Modules", "Foo.swiftmodule"))
        }
    }

    func testInitPackageExecutableCalledMain() async throws {
        try await testWithTemporaryDirectory { tmpPath in
            let fs = localFileSystem
            let path = tmpPath.appending("main")
            let name = path.basename
            try fs.createDirectory(path)

            // Create the package
            let initPackage = try InitPackage(
                name: name,
                packageType: .executable,
                destinationPath: path,
                fileSystem: localFileSystem
            )
            try initPackage.writePackageStructure()

            XCTAssertEqual(try fs.getDirectoryContents(path.appending("Sources").appending("main")), ["MainEntrypoint.swift"])
            await XCTAssertBuilds(
                path,
                buildSystem: .native,
            )
        }
    }

    func testInitPackageLibraryWithXCTestOnly() async throws {
        try await testWithTemporaryDirectory { tmpPath in
            let fs = localFileSystem
            let path = tmpPath.appending("Foo")
            let name = path.basename
            try fs.createDirectory(path)

            // Create the package
            let initPackage = try InitPackage(
                name: name,
                packageType: .library,
                supportedTestingLibraries: [.xctest],
                destinationPath: path,
                fileSystem: localFileSystem
            )
            var progressMessages = [String]()
            initPackage.progressReporter = { message in
                progressMessages.append(message)
            }
            try initPackage.writePackageStructure()

            // Not picky about the specific progress messages, just checking that we got some.
            XCTAssertGreaterThan(progressMessages.count, 0)

            // Verify basic file system content that we expect in the package
            let manifest = path.appending("Package.swift")
            XCTAssertFileExists(manifest)
            let manifestContents: String = try localFileSystem.readFileContents(manifest)
            let version = InitPackage.newPackageToolsVersion
            let versionSpecifier = "\(version.major).\(version.minor)"
            XCTAssertMatch(manifestContents, .prefix("// swift-tools-version:\(version < .v5_4 ? "" : " ")\(versionSpecifier)\n"))

            XCTAssertEqual(try fs.getDirectoryContents(path.appending("Sources").appending("Foo")), ["Foo.swift"])

            let tests = path.appending("Tests")
            XCTAssertEqual(try fs.getDirectoryContents(tests).sorted(), ["FooTests"])

            let testFile = tests.appending("FooTests").appending("FooTests.swift")
            let testFileContents: String = try localFileSystem.readFileContents(testFile)
            XCTAssertTrue(testFileContents.hasPrefix("import XCTest"), """
                          Validates formatting of XCTest source file, in particular that it does not contain leading whitespace:
                          \(testFileContents)
                          """)
            XCTAssertMatch(testFileContents, .contains("func testExample() throws"))

            // Try building it
            await XCTAssertBuilds(
                path,
                buildSystem: .native,
            )
            let triple = try UserToolchain.default.targetTriple
            XCTAssertFileExists(path.appending(components: ".build", triple.platformBuildPathComponent, "debug", "Modules", "Foo.swiftmodule"))
        }
    }

    func testInitPackageLibraryWithSwiftTestingOnly() async throws {
        try testWithTemporaryDirectory { tmpPath in
            let fs = localFileSystem
            let path = tmpPath.appending("Foo")
            let name = path.basename
            try fs.createDirectory(path)

            // Create the package
            let initPackage = try InitPackage(
                name: name,
                packageType: .library,
                supportedTestingLibraries: [.swiftTesting],
                destinationPath: path,
                fileSystem: localFileSystem
            )
            try initPackage.writePackageStructure()

            // Verify basic file system content that we expect in the package
            let manifest = path.appending("Package.swift")
            XCTAssertFileExists(manifest)

            let testFile = path.appending("Tests").appending("FooTests").appending("FooTests.swift")
            let testFileContents: String = try localFileSystem.readFileContents(testFile)
            XCTAssertMatch(testFileContents, .contains(#"import Testing"#))
            XCTAssertNoMatch(testFileContents, .contains(#"import XCTest"#))
            XCTAssertMatch(testFileContents, .contains(#"@Test func example() async throws"#))
            XCTAssertNoMatch(testFileContents, .contains("func testExample() throws"))

#if canImport(TestingDisabled)
            // Try building it
            await XCTAssertBuilds(
                path,
                buildSystem: .native,
            )
            let triple = try UserToolchain.default.targetTriple
            XCTAssertFileExists(path.appending(components: ".build", triple.platformBuildPathComponent, "debug", "Modules", "Foo.swiftmodule"))
#endif
        }
    }

    func testInitPackageLibraryWithBothSwiftTestingAndXCTest() async throws {
        try testWithTemporaryDirectory { tmpPath in
            let fs = localFileSystem
            let path = tmpPath.appending("Foo")
            let name = path.basename
            try fs.createDirectory(path)

            // Create the package
            let initPackage = try InitPackage(
                name: name,
                packageType: .library,
                supportedTestingLibraries: [.swiftTesting, .xctest],
                destinationPath: path,
                fileSystem: localFileSystem
            )
            try initPackage.writePackageStructure()

            // Verify basic file system content that we expect in the package
            let manifest = path.appending("Package.swift")
            XCTAssertFileExists(manifest)

            let testFile = path.appending("Tests").appending("FooTests").appending("FooTests.swift")
            let testFileContents: String = try localFileSystem.readFileContents(testFile)
            XCTAssertMatch(testFileContents, .contains(#"import Testing"#))
            XCTAssertMatch(testFileContents, .contains(#"import XCTest"#))
            XCTAssertMatch(testFileContents, .contains(#"@Test func example() async throws"#))
            XCTAssertMatch(testFileContents, .contains("func testExample() throws"))

#if canImport(TestingDisabled)
            // Try building it
            await XCTAssertBuilds(
                path,
                buildSystem: .native,
            )
            let triple = try UserToolchain.default.targetTriple
            XCTAssertFileExists(path.appending(components: ".build", triple.platformBuildPathComponent, "debug", "Modules", "Foo.swiftmodule"))
#endif
        }
    }

    func testInitPackageLibraryWithNoTests() async throws {
        try testWithTemporaryDirectory { tmpPath in
            let fs = localFileSystem
            let path = tmpPath.appending("Foo")
            let name = path.basename
            try fs.createDirectory(path)

            // Create the package
            let initPackage = try InitPackage(
                name: name,
                packageType: .library,
                supportedTestingLibraries: [],
                destinationPath: path,
                fileSystem: localFileSystem
            )
            try initPackage.writePackageStructure()

            // Verify basic file system content that we expect in the package
            let manifest = path.appending("Package.swift")
            XCTAssertFileExists(manifest)
            let manifestContents: String = try localFileSystem.readFileContents(manifest)
            XCTAssertNoMatch(manifestContents, .contains(#".testTarget"#))

            XCTAssertNoSuchPath(path.appending("Tests"))

#if canImport(TestingDisabled)
            // Try building it
            await XCTAssertBuilds(
                path,
                buildSystem: .native,
            )
            let triple = try UserToolchain.default.targetTriple
            XCTAssertFileExists(path.appending(components: ".build", triple.platformBuildPathComponent, "debug", "Modules", "Foo.swiftmodule"))
#endif
        }
    }

    func testInitPackageExecutableWithSwiftTesting() async throws {
        try testWithTemporaryDirectory { tmpPath in
            let fs = localFileSystem
            let path = tmpPath.appending("Foo")
            let name = path.basename
            try fs.createDirectory(path)
            // Create the package
            let initPackage = try InitPackage(
                name: name,
                packageType: .executable,
                supportedTestingLibraries: [.swiftTesting],
                destinationPath: path,
                fileSystem: localFileSystem
            )

            try initPackage.writePackageStructure()
            // Verify basic file system content that we expect in the package
            let manifest = path.appending("Package.swift")
            XCTAssertFileExists(manifest)
<<<<<<< HEAD
=======
            let manifestContents: String = try localFileSystem.readFileContents(manifest)
            XCTAssertMatch(manifestContents, .contains(".testTarget("))
>>>>>>> 3cdae8e1
            let testFile = path.appending("Tests").appending("FooTests").appending("FooTests.swift")
            let testFileContents: String = try localFileSystem.readFileContents(testFile)
            XCTAssertMatch(testFileContents, .contains(#"import Testing"#))
            XCTAssertNoMatch(testFileContents, .contains(#"import XCTest"#))
            XCTAssertMatch(testFileContents, .contains(#"@Test func example() async throws"#))
            XCTAssertNoMatch(testFileContents, .contains("func testExample() throws"))
        }
    }

    func testInitPackageToolWithSwiftTesting() async throws {
        try testWithTemporaryDirectory { tmpPath in
            let fs = localFileSystem
            let path = tmpPath.appending("Foo")
            let name = path.basename
            try fs.createDirectory(path)
            // Create the package
            let initPackage = try InitPackage(
                name: name,
                packageType: .tool,
                supportedTestingLibraries: [.swiftTesting],
                destinationPath: path,
                fileSystem: localFileSystem
            )

            try initPackage.writePackageStructure()
            // Verify basic file system content that we expect in the package
            let manifest = path.appending("Package.swift")
            XCTAssertFileExists(manifest)
<<<<<<< HEAD
=======
            let manifestContents: String = try localFileSystem.readFileContents(manifest)
            XCTAssertMatch(manifestContents, .contains(".testTarget("))
>>>>>>> 3cdae8e1
            let testFile = path.appending("Tests").appending("FooTests").appending("FooTests.swift")
            let testFileContents: String = try localFileSystem.readFileContents(testFile)
            XCTAssertMatch(testFileContents, .contains(#"import Testing"#))
            XCTAssertNoMatch(testFileContents, .contains(#"import XCTest"#))
            XCTAssertMatch(testFileContents, .contains(#"@Test func example() async throws"#))
            XCTAssertNoMatch(testFileContents, .contains("func testExample() throws"))
        }
    }

    func testInitPackageCommandPlugin() throws {
        try testWithTemporaryDirectory { tmpPath in
            let fs = localFileSystem
            let path = tmpPath.appending("MyCommandPlugin")
            let name = path.basename
            try fs.createDirectory(path)

            // Create the package
            try InitPackage(
                name: name,
                packageType: .commandPlugin,
                destinationPath: path,
                fileSystem: localFileSystem
            ).writePackageStructure()

            // Verify basic file system content that we expect in the package
            let manifest = path.appending("Package.swift")
            XCTAssertFileExists(manifest)
            let manifestContents: String = try localFileSystem.readFileContents(manifest)
            XCTAssertMatch(manifestContents, .and(.contains(".plugin("), .contains("targets: [\"MyCommandPlugin\"]")))
            XCTAssertMatch(manifestContents, .and(.contains(".plugin("),
                .and(.contains("capability: .command(intent: .custom("), .contains("verb: \"MyCommandPlugin\""))))

            // Check basic content that we expect in the plugin source file
            let source = path.appending("Plugins", "MyCommandPlugin.swift")
            XCTAssertFileExists(source)
            let sourceContents: String = try localFileSystem.readFileContents(source)
            XCTAssertMatch(sourceContents, .contains("struct MyCommandPlugin: CommandPlugin"))
            XCTAssertMatch(sourceContents, .contains("performCommand(context: PluginContext"))
            XCTAssertMatch(sourceContents, .contains("import XcodeProjectPlugin"))
            XCTAssertMatch(sourceContents, .contains("extension MyCommandPlugin: XcodeCommandPlugin"))
            XCTAssertMatch(sourceContents, .contains("performCommand(context: XcodePluginContext"))
        }
    }
    
    func testInitPackageBuildToolPlugin() throws {
        try testWithTemporaryDirectory { tmpPath in
            let fs = localFileSystem
            let path = tmpPath.appending("MyBuildToolPlugin")
            let name = path.basename
            try fs.createDirectory(path)

            // Create the package
            try InitPackage(
                name: name,
                packageType: .buildToolPlugin,
                destinationPath: path,
                fileSystem: localFileSystem
            ).writePackageStructure()

            // Verify basic file system content that we expect in the package
            let manifest = path.appending("Package.swift")
            XCTAssertFileExists(manifest)
            let manifestContents: String = try localFileSystem.readFileContents(manifest)
            XCTAssertMatch(manifestContents, .and(.contains(".plugin("), .contains("targets: [\"MyBuildToolPlugin\"]")))
            XCTAssertMatch(manifestContents, .and(.contains(".plugin("), .contains("capability: .buildTool()")))

            // Check basic content that we expect in the plugin source file
            let source = path.appending("Plugins", "MyBuildToolPlugin.swift")
            XCTAssertFileExists(source)
            let sourceContents: String = try localFileSystem.readFileContents(source)
            XCTAssertMatch(sourceContents, .contains("struct MyBuildToolPlugin: BuildToolPlugin"))
            XCTAssertMatch(sourceContents, .contains("createBuildCommands(context: PluginContext"))
            XCTAssertMatch(sourceContents, .contains("import XcodeProjectPlugin"))
            XCTAssertMatch(sourceContents, .contains("extension MyBuildToolPlugin: XcodeBuildToolPlugin"))
            XCTAssertMatch(sourceContents, .contains("createBuildCommands(context: XcodePluginContext"))
        }
    }

    // MARK: Special case testing

    func testInitPackageNonc99Directory() async throws {
        try await withTemporaryDirectory(removeTreeOnDeinit: true) { tempDirPath in
            XCTAssertDirectoryExists(tempDirPath)
            
            // Create a directory with non c99name.
            let packageRoot = tempDirPath.appending("some-package")
            let packageName = packageRoot.basename
            try localFileSystem.createDirectory(packageRoot)
            XCTAssertDirectoryExists(packageRoot)
            
            // Create the package
            let initPackage = try InitPackage(
                name: packageName,
                packageType: .library,
                destinationPath: packageRoot,
                fileSystem: localFileSystem
            )
            initPackage.progressReporter = { message in }
            try initPackage.writePackageStructure()

            // Try building it.
            await XCTAssertBuilds(
                packageRoot,
                buildSystem: .native,
            )
            let triple = try UserToolchain.default.targetTriple
            XCTAssertFileExists(packageRoot.appending(components: ".build", triple.platformBuildPathComponent, "debug", "Modules", "some_package.swiftmodule"))
        }
    }
    
    func testNonC99NameExecutablePackage() async throws {
        try await withTemporaryDirectory(removeTreeOnDeinit: true) { tempDirPath in
            XCTAssertDirectoryExists(tempDirPath)
            
            let packageRoot = tempDirPath.appending("Foo")
            try localFileSystem.createDirectory(packageRoot)
            XCTAssertDirectoryExists(packageRoot)
            
            // Create package with non c99name.
            let initPackage = try InitPackage(
                name: "package-name",
                packageType: .executable,
                destinationPath: packageRoot,
                fileSystem: localFileSystem
            )
            try initPackage.writePackageStructure()
            
            await XCTAssertBuilds(
                packageRoot,
                buildSystem: .native,
            )
        }
    }

    func testPlatforms() throws {
        try withTemporaryDirectory(removeTreeOnDeinit: true) { tempDirPath in
            var options = InitPackage.InitPackageOptions(packageType: .library, supportedTestingLibraries: [])
            options.platforms = [
                .init(platform: .macOS, version: PlatformVersion("10.15")),
                .init(platform: .iOS, version: PlatformVersion("12")),
                .init(platform: .watchOS, version: PlatformVersion("2.1")),
                .init(platform: .tvOS, version: PlatformVersion("999")),
            ]

            let packageRoot = tempDirPath.appending("Foo")
            try localFileSystem.removeFileTree(packageRoot)
            try localFileSystem.createDirectory(packageRoot)

            let initPackage = try InitPackage(
                name: "Foo",
                options: options,
                destinationPath: packageRoot,
                installedSwiftPMConfiguration: .default,
                fileSystem: localFileSystem
            )
            try initPackage.writePackageStructure()

            let contents: String = try localFileSystem.readFileContents(packageRoot.appending("Package.swift"))
            XCTAssertMatch(contents, .contains(#"platforms: [.macOS(.v10_15), .iOS(.v12), .watchOS("2.1"), .tvOS("999.0")],"#))
        }
    }

    private func packageWithNameOnly(named name: String) -> String {
        return """
        let package = Package(
            name: "\(name)"
        )
        """
    }

    private func packageWithNameAndDependencies(with name: String) -> String {
        return """
let package = Package(
    name: "\(name)",
    dependencies: [
        // Dependencies declare other packages that this package depends on.
        // .package(url: /* package url */, from: "1.0.0"),
    ]
)
"""
    }
}<|MERGE_RESOLUTION|>--- conflicted
+++ resolved
@@ -316,11 +316,8 @@
             // Verify basic file system content that we expect in the package
             let manifest = path.appending("Package.swift")
             XCTAssertFileExists(manifest)
-<<<<<<< HEAD
-=======
             let manifestContents: String = try localFileSystem.readFileContents(manifest)
             XCTAssertMatch(manifestContents, .contains(".testTarget("))
->>>>>>> 3cdae8e1
             let testFile = path.appending("Tests").appending("FooTests").appending("FooTests.swift")
             let testFileContents: String = try localFileSystem.readFileContents(testFile)
             XCTAssertMatch(testFileContents, .contains(#"import Testing"#))
@@ -349,11 +346,8 @@
             // Verify basic file system content that we expect in the package
             let manifest = path.appending("Package.swift")
             XCTAssertFileExists(manifest)
-<<<<<<< HEAD
-=======
             let manifestContents: String = try localFileSystem.readFileContents(manifest)
             XCTAssertMatch(manifestContents, .contains(".testTarget("))
->>>>>>> 3cdae8e1
             let testFile = path.appending("Tests").appending("FooTests").appending("FooTests.swift")
             let testFileContents: String = try localFileSystem.readFileContents(testFile)
             XCTAssertMatch(testFileContents, .contains(#"import Testing"#))
