--- conflicted
+++ resolved
@@ -1371,8 +1371,6 @@
         }
 
         @Test(
-<<<<<<< HEAD
-=======
             .tags(
                 .Feature.Command.Package.ShowDependencies,
             ),
@@ -1523,7 +1521,6 @@
         }
 
         @Test(
->>>>>>> 3cdae8e1
             arguments: getBuildData(for: SupportedBuildSystemOnAllPlatforms),
         )
         func showDependencies_dotFormat_sr12016(
@@ -2750,19 +2747,6 @@
         try await fixture(name: "DependencyResolution/External/Simple") { fixturePath in
             let packageRoot = fixturePath.appending("Bar")
 
-<<<<<<< HEAD
-                // Build it.
-                try await executeSwiftBuild(
-                    packageRoot,
-                    configuration: data.config,
-                    buildSystem: data.buildSystem,
-                )
-                let buildPath = packageRoot.appending(".build")
-                let binPath = try buildPath.appending(components: data.buildSystem.binPath(for: data.config, scratchPath: []))
-                let binFile = binPath.appending(executableName("Bar"))
-                expectFileExists(at: binFile)
-                #expect(localFileSystem.isDirectory(buildPath))
-=======
             // Build it.
             try await executeSwiftBuild(
                 packageRoot,
@@ -2774,7 +2758,6 @@
             let binFile = binPath.appending(executableName("Bar"))
             expectFileExists(at: binFile)
             #expect(localFileSystem.isDirectory(buildPath))
->>>>>>> 3cdae8e1
 
             // Clean, and check for removal of the build directory but not Packages.
             _ = try await execute(
@@ -2809,20 +2792,6 @@
         try await fixture(name: "DependencyResolution/External/Simple") { fixturePath in
             let packageRoot = fixturePath.appending("Bar")
 
-<<<<<<< HEAD
-                // Build it.
-                try await executeSwiftBuild(
-                    packageRoot,
-                    configuration: data.config,
-                    buildSystem: data.buildSystem
-                )
-                let buildPath = packageRoot.appending(".build")
-                let binPath = try buildPath.appending(components: data.buildSystem.binPath(for: data.config, scratchPath: [], ))
-                let binFile = binPath.appending(executableName("Bar"))
-                expectFileExists(at: binFile)
-                #expect(localFileSystem.isDirectory(buildPath))
-                // Clean, and check for removal of the build directory but not Packages.
-=======
             // Build it.
             try await executeSwiftBuild(
                 packageRoot,
@@ -2835,7 +2804,6 @@
             expectFileExists(at: binFile)
             #expect(localFileSystem.isDirectory(buildPath))
             // Clean, and check for removal of the build directory but not Packages.
->>>>>>> 3cdae8e1
 
             _ = try await execute(
                 ["clean"],
